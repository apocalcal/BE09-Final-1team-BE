--- conflicted
+++ resolved
@@ -55,7 +55,6 @@
 target/
 
 # env files
-<<<<<<< HEAD
 .env
 .env.local
 
@@ -110,7 +109,4 @@
 .DS_Store
 
 #application-local 설정#
-*-local.yml
-=======
-.env
->>>>>>> 7dda47c8
+*-local.yml