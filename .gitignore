HELP.md

### Gradle ###
.gradle
build/
!gradle/wrapper/gradle-wrapper.jar
!**/src/main/**/build/
!**/src/test/**/build/

### STS (Spring Tool Suite) ###
.apt_generated
.classpath
.factorypath
.project
.settings
.springBeans
.sts4-cache
bin/
!**/src/main/**/bin/
!**/src/test/**/bin/

### IntelliJ IDEA ###
.idea
*.iws
*.iml
*.ipr
out/
!**/src/main/**/out/
!**/src/test/**/out/

### NetBeans ###
/nbproject/private/
/nbbuild/
/dist/
/nbdist/
/.nb-gradle/

### VS Code ###
.vscode/

### Secrets & Config ###
/config/config-files/*-secret.yml
/config/config-files/*-secrets.yml
*-local.yml
.env
.env.local

### macOS ###
.DS_Store

### Shell & Terminal History ###
.history
.bash_history
.zsh_history

### Build Targets ###
news-service/target/
target/

<<<<<<< HEAD
# env files
.env
.env.local

# python
=======
### Python ###
>>>>>>> 92f5489a
__pycache__/
*.py[cod]
*$py.class
develop-eggs/
dist/
downloads/
eggs/
.eggs/
lib/
lib64/
parts/
sdist/
var/
wheels/
*.egg-info/
.installed.cfg
*.egg
*.manifest
*.spec

### Virtual Environments ###
venv/
ENV/
env/
.venv/
services/flaskapi/.venv

### Jupyter Notebook ###
.ipynb_checkpoints/

### Logs, temp files ###
*.log
*.pot
*.mo
*.swp
<<<<<<< HEAD
*~
.DS_Store

# 개인 단독 실행용 설정
*-solo.yml

# 개인용 폴더 / 개인 실행 설정 및 캐시 등
.local/
.run/
=======
*~
>>>>>>> 92f5489a
<|MERGE_RESOLUTION|>--- conflicted
+++ resolved
@@ -3,6 +3,7 @@
 ### Gradle ###
 .gradle
 build/
+.gradle/
 !gradle/wrapper/gradle-wrapper.jar
 !**/src/main/**/build/
 !**/src/test/**/build/
@@ -42,8 +43,6 @@
 /config/config-files/*-secret.yml
 /config/config-files/*-secrets.yml
 *-local.yml
-.env
-.env.local
 
 ### macOS ###
 .DS_Store
@@ -57,15 +56,7 @@
 news-service/target/
 target/
 
-<<<<<<< HEAD
-# env files
-.env
-.env.local
-
-# python
-=======
 ### Python ###
->>>>>>> 92f5489a
 __pycache__/
 *.py[cod]
 *$py.class
@@ -101,16 +92,11 @@
 *.pot
 *.mo
 *.swp
-<<<<<<< HEAD
 *~
-.DS_Store
 
 # 개인 단독 실행용 설정
 *-solo.yml
 
 # 개인용 폴더 / 개인 실행 설정 및 캐시 등
 .local/
-.run/
-=======
-*~
->>>>>>> 92f5489a
+.run/