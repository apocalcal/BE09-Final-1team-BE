# 1. 서버 포트 설정
server:
<<<<<<< HEAD
  port: 8082
=======
  port: 8083
>>>>>>> 7d963715

# 2. Eureka 클라이언트 설정
eureka:
  client:
    service-url:
      defaultZone: http://localhost:8761/eureka/
  instance:
    prefer-ip-address: true

# 3. Actuator 엔드포인트 노출 설정
management:
  endpoints:
    web:
      exposure:
        include: health,info,metrics

# 4. 로깅 레벨 설정
logging:
  level:
    com.newnormallist.newsservice: DEBUG
    org.springframework.security: WARN<|MERGE_RESOLUTION|>--- conflicted
+++ resolved
@@ -1,10 +1,6 @@
 # 1. 서버 포트 설정
 server:
-<<<<<<< HEAD
-  port: 8082
-=======
   port: 8083
->>>>>>> 7d963715
 
 # 2. Eureka 클라이언트 설정
 eureka:
