# 1. 서버 포트 설정
server:
  port: 8082

# 2. Eureka 클라이언트 설정
eureka:
  client:
    service-url:
      defaultZone: http://discovery-service:8761/eureka/
  instance:
    prefer-ip-address: true

# 3. Actuator 엔드포인트 노출 설정
management:
  endpoints:
    web:
      exposure:
        include: health,info,metrics

# 4. 로깅 레벨 설정
logging:
  level:
    com.newnormallist.newsservice: DEBUG
    org.springframework.security: WARN

<<<<<<< HEAD
# 5. 추천 시스템 설정
reco:
  quotas: [7, 5, 3] # 상위 3개 카테고리에서 각각 가져올 뉴스 수
  read-threshold: 10 # 조회 수 임계값
  scrap-threshold: 10 # 스크랩 수 임계값
  read-half-life-days: 3.0 # 조회 기록 반감기 (일)
  scrap-half-life-days: 10.0 # 스크랩 기록 반감기 (일)

  # 케이스별 기본 가중치 (정규화 전)
  case1-demo: 0.70
  case1-pref: 0.30
  case1-read: 0.0
  case1-scrap: 0.0

  case2-demo: 0.40
  case2-pref: 0.20
  case2-read: 0.40
  case2-scrap: 0.0

  case3-demo: 0.35
  case3-pref: 0.25
  case3-read: 0.0
  case3-scrap: 0.40

  case4-demo: 0.20
  case4-pref: 0.10
  case4-read: 0.35
  case4-scrap: 0.35
# # 6. 스케줄러 설정
# scheduling:
#   vector-update:
#     daily-cron: '0 0 2 * * ?' # 매일 새벽 2시
#     hourly-cron: '0 0 * * * ?' # 매시간 정각
=======
# 5. Swagger(OpenAPI) 기본 설정
springdoc:
  api-docs:
    enabled: true               # /v3/api-docs 활성화
    path: /v3/api-docs          # 문서 JSON 경로
  swagger-ui:
    enabled: true               # Swagger UI 활성화
    path: /swagger-ui           # UI 접속 경로(예: http://localhost:8082/swagger-ui)
    display-request-duration: true
    operations-sorter: method   # 메서드명 순 정렬(get/post/…)
    tags-sorter: alpha          # 태그 알파벳 정렬
  # 스캔 범위 제한(선택) — 뉴스 서비스 컨트롤러만 문서화
  packages-to-scan: com.newnormallist.newsservice.news.controller
  paths-to-match: /api/news/**


# (추가) 요약 기능 추가 설정
summarizer:
  base-url: http://flaskapi:5000   # 도커 브리지 네트워크 서비스명
>>>>>>> 9f9ada73
<|MERGE_RESOLUTION|>--- conflicted
+++ resolved
@@ -23,8 +23,26 @@
     com.newnormallist.newsservice: DEBUG
     org.springframework.security: WARN
 
-<<<<<<< HEAD
-# 5. 추천 시스템 설정
+# 5. Swagger(OpenAPI) 기본 설정
+springdoc:
+  api-docs:
+    enabled: true # /v3/api-docs 활성화
+    path: /v3/api-docs # 문서 JSON 경로
+  swagger-ui:
+    enabled: true # Swagger UI 활성화
+    path: /swagger-ui # UI 접속 경로(예: http://localhost:8082/swagger-ui)
+    display-request-duration: true
+    operations-sorter: method # 메서드명 순 정렬(get/post/…)
+    tags-sorter: alpha # 태그 알파벳 정렬
+  # 스캔 범위 제한(선택) — 뉴스 서비스 컨트롤러만 문서화
+  packages-to-scan: com.newnormallist.newsservice.news.controller
+  paths-to-match: /api/news/**
+
+# (추가) 요약 기능 추가 설정
+summarizer:
+  base-url: http://flaskapi:5000 # 도커 브리지 네트워크 서비스명
+
+# 6. 추천 시스템 설정
 reco:
   quotas: [7, 5, 3] # 상위 3개 카테고리에서 각각 가져올 뉴스 수
   read-threshold: 10 # 조회 수 임계값
@@ -56,25 +74,4 @@
 # scheduling:
 #   vector-update:
 #     daily-cron: '0 0 2 * * ?' # 매일 새벽 2시
-#     hourly-cron: '0 0 * * * ?' # 매시간 정각
-=======
-# 5. Swagger(OpenAPI) 기본 설정
-springdoc:
-  api-docs:
-    enabled: true               # /v3/api-docs 활성화
-    path: /v3/api-docs          # 문서 JSON 경로
-  swagger-ui:
-    enabled: true               # Swagger UI 활성화
-    path: /swagger-ui           # UI 접속 경로(예: http://localhost:8082/swagger-ui)
-    display-request-duration: true
-    operations-sorter: method   # 메서드명 순 정렬(get/post/…)
-    tags-sorter: alpha          # 태그 알파벳 정렬
-  # 스캔 범위 제한(선택) — 뉴스 서비스 컨트롤러만 문서화
-  packages-to-scan: com.newnormallist.newsservice.news.controller
-  paths-to-match: /api/news/**
-
-
-# (추가) 요약 기능 추가 설정
-summarizer:
-  base-url: http://flaskapi:5000   # 도커 브리지 네트워크 서비스명
->>>>>>> 9f9ada73
+#     hourly-cron: '0 0 * * * ?' # 매시간 정각