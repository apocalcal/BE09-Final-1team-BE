server:
  port: 8000

spring:
  cloud:
    gateway:
      server:
        webflux:
          discovery:
            locator:
              enabled: false
          routes:
            - id: summary-flask
              uri: lb://FLASKAPI
              predicates:
                - Path=/summary
            - id: user-service-route
              uri: lb://USER-SERVICE
              predicates:
                - Path=/api/users/**, /api/auth/**, /user-api-docs/**
            - id: news-service-route
              uri: lb://NEWS-SERVICE
              predicates:
<<<<<<< HEAD
                - Path=/api/news/**
            - id: newsletter-service-route
              uri: lb://NEWSLETTER-SERVICE
              predicates:
                - Path=/api/newsletter/**
            - id: admin-service-route
              uri: lb://ADMIN-SERVICE
              predicates:
                - Path=/api/admin/**
=======
                - Path=/api/news/**, /news-api-docs/**
>>>>>>> e343c2d6
          globalcors:
            cors-configurations:
              '[/**]':
                allowedOrigins:
<<<<<<< HEAD
                - 'be09-final-1team-fe.vercel.app'
                - 'http://localhost:3000'
=======
                - 'http://localhost:3000'
                - 'https://be09-final-1team-fe.vercel.app'
>>>>>>> e343c2d6
                allowedMethods:
                  - GET
                  - POST
                  - PUT
                  - DELETE
                  - PATCH
                  - OPTIONS
                allowedHeaders: '*'
                allowCredentials: true

management:
  endpoints:
    web:
      exposure:
        include: '*'

eureka:
  client:
    service-url:
      # localhost 대신 Docker 서비스 이름 사용
      defaultZone: http://discovery-service:8761/eureka/
    initial-instance-info-replication-interval-seconds: 40
    instance-info-replication-interval-seconds: 30
    register-with-eureka: true
    fetch-registry: true
  instance:
    # Docker 환경에서 중요한 설정
    prefer-ip-address: true

logging:
  level:
    org.springframework.cloud.gateway: DEBUG

springdoc:
  swagger-ui:
    urls:
      - name: "user-service"
        url: /user-api-docs
      - name: "news-service"
        url: /news-api-docs


<|MERGE_RESOLUTION|>--- conflicted
+++ resolved
@@ -10,10 +10,6 @@
             locator:
               enabled: false
           routes:
-            - id: summary-flask
-              uri: lb://FLASKAPI
-              predicates:
-                - Path=/summary
             - id: user-service-route
               uri: lb://USER-SERVICE
               predicates:
@@ -21,30 +17,13 @@
             - id: news-service-route
               uri: lb://NEWS-SERVICE
               predicates:
-<<<<<<< HEAD
-                - Path=/api/news/**
-            - id: newsletter-service-route
-              uri: lb://NEWSLETTER-SERVICE
-              predicates:
-                - Path=/api/newsletter/**
-            - id: admin-service-route
-              uri: lb://ADMIN-SERVICE
-              predicates:
-                - Path=/api/admin/**
-=======
                 - Path=/api/news/**, /news-api-docs/**
->>>>>>> e343c2d6
           globalcors:
             cors-configurations:
               '[/**]':
                 allowedOrigins:
-<<<<<<< HEAD
-                - 'be09-final-1team-fe.vercel.app'
-                - 'http://localhost:3000'
-=======
                 - 'http://localhost:3000'
                 - 'https://be09-final-1team-fe.vercel.app'
->>>>>>> e343c2d6
                 allowedMethods:
                   - GET
                   - POST
