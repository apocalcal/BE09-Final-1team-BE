--- conflicted
+++ resolved
@@ -7,7 +7,6 @@
 import org.springframework.cloud.gateway.filter.GlobalFilter;
 import org.springframework.core.Ordered;
 import org.springframework.http.HttpHeaders;
-import org.springframework.http.HttpMethod;
 import org.springframework.http.HttpStatus;
 import org.springframework.http.server.reactive.ServerHttpRequest;
 import org.springframework.stereotype.Component;
@@ -23,9 +22,12 @@
 
   @Override
   public Mono<Void> filter(ServerWebExchange exchange, GatewayFilterChain chain) {
-    // isPermitAllPath에 exchange 객체를 직접 전달하도록 수정,
-    if (isPermitAllPath(exchange)) {
-      log.info("✅ [Gateway] PermitAll path, skipping token validation for: {}", exchange.getRequest().getURI().getPath());
+    String path = exchange.getRequest().getURI().getPath();
+    log.info("✅ [Gateway] Request Path: {}", path);
+
+    // permitAll 경로는 토큰 검증 없이 통과
+    if (isPermitAllPath(path)) {
+      log.info("✅ [Gateway] PermitAll path, skipping token validation.");
       return chain.filter(exchange);
     }
 
@@ -43,6 +45,7 @@
     try {
       // 토큰 유효성 검증
       if (!jwtTokenProvider.validateToken(token)) {
+        // validateToken 내부에서 이미 로그를 찍고 false를 반환
         return handleUnauthorized(exchange, "Token validation failed.");
       }
       log.info("✅ [Gateway] Token validation successful. Extracting claims...");
@@ -51,8 +54,9 @@
       Long userId = jwtTokenProvider.getUserIdFromJWT(token);
       String role = jwtTokenProvider.getRoleFromJWT(token);
 
+      // userId가 null인 경우 처리 (클레임 이름 불일치 등)
       if (userId == null) {
-        log.error("❌ [Gateway] Could not extract userId from token. Check claim names.");
+        log.error("❌ [Gateway] Could not extract userId from token. Check claim names ('USERID' vs 'userId').");
         return handleUnauthorized(exchange, "Invalid token claims.");
       }
 
@@ -75,30 +79,8 @@
   }
 
   /**
-   * 인증이 필요하지 않은 경로인지 확인 (더 정교하게 수정된 버전)
+   * 인증이 필요하지 않은 경로인지 확인
    */
-<<<<<<< HEAD
-  private boolean isPermitAllPath(ServerWebExchange exchange) {
-    String path = exchange.getRequest().getURI().getPath();
-    HttpMethod method = exchange.getRequest().getMethod();
-
-    // 인증 없이 항상 허용되는 경로들
-    if (path.startsWith("/api/users/signup") ||
-        path.startsWith("/api/auth/") ||
-        path.startsWith("/api/users/categories")) {
-      return true;
-    }
-
-    // 뉴스 API에 대한 특별 규칙
-    if (path.startsWith("/api/news") && method == HttpMethod.GET) {
-      if (path.equals("/api/news") || path.matches("/api/news/\\d+")) {
-        return true;
-      }
-    }
-
-    // 위 규칙에 해당하지 않는 모든 요청은 토큰 검증이 필요.
-    return false;
-=======
   private boolean isPermitAllPath(String path) {
     // startsWith를 사용하면 /auth/login, /auth/refresh 등을 모두 포함할 수 있습니다.
     return path.startsWith("/api/users/signup")
@@ -107,7 +89,6 @@
             || path.startsWith("/api/news")
             || path.startsWith("/swagger-ui")
             || path.contains("api-docs");
->>>>>>> 14aa2646
   }
 
   /**
@@ -115,11 +96,13 @@
    */
   private Mono<Void> handleUnauthorized(ServerWebExchange exchange, String message) {
     exchange.getResponse().setStatusCode(HttpStatus.UNAUTHORIZED);
+    // 필요하다면 응답 본문에 에러 메시지를 추가할 수도 있습니다.
     return exchange.getResponse().setComplete();
   }
 
   @Override
   public int getOrder() {
-    return -1; // 이 필터가 다른 필터들보다 먼저 실행되도록 설정
+    // 이 필터가 다른 필터들보다 먼저 실행되도록 순서를 높게 설정합니다.
+    return -1;
   }
 }