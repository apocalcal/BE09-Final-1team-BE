--- conflicted
+++ resolved
@@ -26,11 +26,8 @@
 import java.util.Arrays;
 import java.util.HashSet;
 import java.util.List;
-<<<<<<< HEAD
+import java.util.Optional;
 import java.util.stream.Collectors;
-=======
-import java.util.Optional;
->>>>>>> 5c7bd0e5
 
 @Slf4j
 @Service
@@ -244,7 +241,18 @@
             log.info("뉴스 읽음 기록 추가 완료 - 사용자 ID: {}, 뉴스 ID: {}", userId, newsId);
         }
     }
-<<<<<<< HEAD
+    /**
+     * 사용자가 읽은 뉴스 기록 조회 로직 (updated_at 포함)
+     * @param userId 사용자 ID
+     * @param pageable 페이징 정보
+     * @return Page<ReadHistoryResponse> 읽은 뉴스 기록 목록 (updated_at 포함)
+     */
+    @Transactional(readOnly = true)
+    public Page<ReadHistoryResponse> getReadHistory(Long userId, Pageable pageable) {
+        // updated_at 기준 내림차순으로 정렬된 기록 조회 후 DTO로 변환
+        return userReadHistoryRepository.findByUserIdOrderByUpdatedAtDesc(userId, pageable)
+                .map(ReadHistoryResponse::new);
+    }
 
     /**
      * 스크랩된 뉴스 목록 조회 로직
@@ -262,18 +270,5 @@
                 pageable.getPageSize(),
                 sort
         );
-=======
-    /**
-     * 사용자가 읽은 뉴스 기록 조회 로직 (updated_at 포함)
-     * @param userId 사용자 ID
-     * @param pageable 페이징 정보
-     * @return Page<ReadHistoryResponse> 읽은 뉴스 기록 목록 (updated_at 포함)
-     */
-    @Transactional(readOnly = true)
-    public Page<ReadHistoryResponse> getReadHistory(Long userId, Pageable pageable) {
-        // updated_at 기준 내림차순으로 정렬된 기록 조회 후 DTO로 변환
-        return userReadHistoryRepository.findByUserIdOrderByUpdatedAtDesc(userId, pageable)
-                .map(ReadHistoryResponse::new);
->>>>>>> 5c7bd0e5
     }
 }