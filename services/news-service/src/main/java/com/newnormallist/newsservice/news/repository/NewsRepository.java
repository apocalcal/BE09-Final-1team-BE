--- conflicted
+++ resolved
@@ -16,17 +16,15 @@
 @Repository
 public interface NewsRepository extends JpaRepository<News, Long> {
 
-<<<<<<< HEAD
     List<News> findByStatus(NewsStatus status);
 
     @Query("SELECT n FROM News n WHERE n.categoryName = :category AND n.status = 'PUBLISHED' ORDER BY n.createdAt DESC")
-=======
+
     @Query("SELECT n FROM News n WHERE STR_TO_DATE(n.publishedAt, '%Y-%m-%d %H:%i:%s') > :since")
     List<News> findByPublishedAtAfter(@Param("since") LocalDateTime since);
 
     // 카테고리별 뉴스 조회 (최신순)
     @Query("SELECT n FROM News n WHERE n.categoryName = :category ORDER BY STR_TO_DATE(n.publishedAt, '%Y-%m-%d %H:%i:%s') DESC")
->>>>>>> 607dd4dd
     Page<News> findByCategory(@Param("category") Category category, Pageable pageable);
 
     @Query("SELECT n FROM News n WHERE (n.title LIKE %:keyword% OR n.content LIKE %:keyword%) AND n.status = 'PUBLISHED' ORDER BY n.createdAt DESC")
